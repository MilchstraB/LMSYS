--- conflicted
+++ resolved
@@ -1,10 +1,7 @@
 result
 output
 scripts/run.sh
-<<<<<<< HEAD
-=======
 wandb
->>>>>>> c1e399d8
 data
 *.zip
 temp*
