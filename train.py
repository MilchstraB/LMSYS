--- conflicted
+++ resolved
@@ -1,14 +1,9 @@
-<<<<<<< HEAD
-import os
-import json
-=======
 import json
 import os
 from dataclasses import dataclass, field
 from typing import Dict, List, Optional, Union
 
 import torch
->>>>>>> d45b5976
 import transformers
 from datasets import Dataset
 from peft import LoraConfig, TaskType, get_peft_model
@@ -29,21 +24,15 @@
 
 @dataclass
 class ModelArguments:
-<<<<<<< HEAD
-    model_name_or_path: Optional[str] = field(default="google/gemma-2-9b-it")
-=======
     model_name_or_path: Optional[str] = field(
         default="/data/share/pyz/model_weight/gemma-2-9b-it"
     )
->>>>>>> d45b5976
     model_max_length: int = field(
         default=2048,
         metadata={
             "help": "Maximum sequence length. Sequences will be right padded (and possibly truncated)."
         },
     )
-<<<<<<< HEAD
-=======
     instruction: str = field(
         default="Now I will give you a prompt and two responses. You should choose the better response.\n"
     )
@@ -51,13 +40,11 @@
     a_template: str = field(default="Response of A: <\A>")
     b_template: str = field(default="Response of B: <\B>")
     add_eos_token: bool = field(default=False)
->>>>>>> d45b5976
 
 
 @dataclass
 class DataArguments:
     train_data_path: str = field(
-<<<<<<< HEAD
         default=None, metadata={"help": "Path to the training data."}
     )
     val_data_path: str = field(
@@ -65,7 +52,8 @@
     )
     test_data_path: str = field(
         default=None, metadata={"help": "Path to the test data."}
-=======
+    )
+    train_data_path: str = field(
         default="data/split/train.csv", metadata={"help": "Path to the training data."}
     )
     val_data_path: str = field(
@@ -73,90 +61,26 @@
     )
     test_data_path: str = field(
         default="data/split/test.csv", metadata={"help": "Path to the test data."}
->>>>>>> d45b5976
     )
 
 
 @dataclass
-class TrainingArguments(transformers.TrainingArguments):
-<<<<<<< HEAD
+class TrainingArguments(TrainingArguments):
     cache_dir: Optional[str] = field(default=None)
     optim: str = field(default="adamw_torch")
-    lora_enable: bool = True
+    max_length: int = field(
+        default=2048,
+        metadata={
+            "help": "Maximum sequence length. Sequences will be right padded (and possibly truncated)."
+        },
+    )
+    lora_enable: bool = False
     lora_r: int = 16
     lora_alpha: int = 32
     lora_dropout: float = 0.05
     lora_bias: str = "none"
-    gradient_checkpointing: bool = True
-    gradient_checkpointing_kwargs: dict = field(
-        default_factory=lambda: {"use_reentrant": True}
-    )
-    lora_target: Optional[str] = field(default="all-linear")
-    eval_steps = 0.2
-    eval_strategy = "epoch"
-    eval_on_start = True
-    bf16_full_eval = True
-    output_dir = "gemma_beseline_debug"
-    resume_from_checkpoint = None
-    group_by_length = True
-    debug_fast_test = False
-    label_smoothing_factor = 0.0
-    freeze_layers: Optional[int] = field(default=None)
-
-
-class CustomTokenizer:
-    def __init__(self, tokenizer: PreTrainedTokenizerBase, max_length: int) -> None:
-        self.tokenizer = tokenizer
-        self.max_length = max_length
-
-    def __call__(self, batch: dict) -> dict:
-        prompt = ["<prompt>: " + self.process_text(t) for t in batch["prompt"]]
-        response_a = [
-            "\n\n<response_a>: " + self.process_text(t) for t in batch["response_a"]
-        ]
-        response_b = [
-            "\n\n<response_b>: " + self.process_text(t) for t in batch["response_b"]
-        ]
-        texts = [p + r_a + r_b for p, r_a, r_b in zip(prompt, response_a, response_b)]
-        tokenized = self.tokenizer(texts, max_length=self.max_length, truncation=True)
-        labels = []
-        for a_win, b_win in zip(batch["winner_model_a"], batch["winner_model_b"]):
-            if a_win:
-                label = 0
-            elif b_win:
-                label = 1
-            else:
-                label = 2
-            labels.append(label)
-        return {**tokenized, "labels": labels}
-
-    @staticmethod
-    def process_text(text: str) -> str:
-        return " ".join(eval(text, {"null": ""}))
-=======
-    lora_enable: bool = field(default=True)
-    lora_r: int = field(default=16)
-    lora_alpha: int = field(default=32)
-    lora_dropout: float = field(default=0.05)
-    lora_bias: str = "none"
-    lora_target = field(default="all-linear")
-    layers_to_transform: Optional[Union[list[int], int]] = field(default=None)
-    use_dora: bool = field(default=False)
-
-    gradient_checkpointing: bool = field(default=True)
-    eval_steps = field(default=0.2)
-    eval_strategy = field(default="steps")
-    eval_on_start = field(default=True)
-    bf16_full_eval = field(default=True)
-    output_dir = field(default="gemma_beseline_debug")
-    group_by_length = field(default=False)
-    debug_fast_test = field(default=False)
-
-    label_smoothing_factor = field(default=0.0)
-    warmup_ratio = field(default=0.05)
-    logging_steps = field(default=0.005)
-    report_to = field(default="wandb")
->>>>>>> d45b5976
+    lora_target: Union[str, List] = "all-linear"
+    gradient_checkpointing_kwargs: Dict = {"use_reentrant": True}
 
 
 def compute_metrics(eval_preds: EvalPrediction) -> dict:
@@ -180,12 +104,12 @@
 
     # prepare tokenizer and model
     tokenizer = AutoTokenizer.from_pretrained(
-<<<<<<< HEAD
         model_args.model_name_or_path, padding_side="right", use_fast=True
     )
     model = AutoModelForSequenceClassification.from_pretrained(
         model_args.model_name_or_path, num_labels=3, torch_dtype=torch.bfloat16
-=======
+    )
+    tokenizer = AutoTokenizer.from_pretrained(
         model_args.model_name_or_path,
         padding_side="right",
         use_fast=True,
@@ -193,7 +117,6 @@
     )
     model = AutoModelForSequenceClassification.from_pretrained(
         model_args.model_name_or_path, num_labels=3
->>>>>>> d45b5976
     )
     model.enable_input_require_grads()
     model.config.use_cache = False
@@ -207,13 +130,7 @@
             bias=training_args.lora_bias,
             layers_to_transform=training_args.layers_to_transform,
             task_type=TaskType.SEQ_CLS,
-<<<<<<< HEAD
-            layers_to_transform=[
-                i for i in range(42) if i >= training_args.freeze_layers
-            ] if training_args.freeze_layers else None,
-=======
             use_dora=training_args.use_dora,
->>>>>>> d45b5976
         )
         model = get_peft_model(model, lora_config)
 
@@ -222,12 +139,7 @@
     val_dataset = Dataset.from_csv(data_args.val_data_path)
     test_dataset = Dataset.from_csv(data_args.test_data_path)
 
-    if training_args.debug_fast_test:
-        train_dataset = train_dataset.select(range(5))
-        val_dataset = val_dataset.select(range(5))
-        test_dataset = test_dataset.select(range(20))
-<<<<<<< HEAD
-    encode = CustomTokenizer(tokenizer, max_length=model_args.model_max_length)
+    encode = CustomTokenizer(tokenizer, max_length=training_args.max_length)
     train_dataset = train_dataset.map(
         encode, batched=True, remove_columns=train_dataset.column_names
     )
@@ -236,24 +148,6 @@
     )
     test_dataset = test_dataset.map(
         encode, batched=True, remove_columns=test_dataset.column_names
-=======
-    preprocess = CustomTokenizer(
-        tokenizer,
-        max_length=model_args.model_max_length,
-        prompt_template=model_args.prompt_template,
-        a_template=model_args.a_template,
-        b_template=model_args.b_template,
-        instruction=model_args.instruction,
-    )
-    train_dataset = train_dataset.map(
-        preprocess, batched=True, remove_columns=train_dataset.column_names
-    )
-    val_dataset = val_dataset.map(
-        preprocess, batched=True, remove_columns=val_dataset.column_names
-    )
-    test_dataset = test_dataset.map(
-        preprocess, batched=True, remove_columns=test_dataset.column_names
->>>>>>> d45b5976
     )
 
     trainer = Trainer(
